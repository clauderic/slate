--- conflicted
+++ resolved
@@ -129,13 +129,8 @@
 
     // COMPAT: Render text inside void nodes with a zero-width space.
     // So the node can contain selection but the text is not visible.
-<<<<<<< HEAD
     if (editor.query('isVoid', parent)) {
-      return <span data-slate-zero-width="z">{'\u200B'}</span>
-=======
-    if (schema.isVoid(parent)) {
       return <span data-slate-zero-width="z">{'\uFEFF'}</span>
->>>>>>> e6372d82
     }
 
     // COMPAT: If this is the last text node in an empty block, render a zero-
